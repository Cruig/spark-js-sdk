--- conflicted
+++ resolved
@@ -1,10 +1,6 @@
 {
   "name": "@ciscospark/plugin-encryption",
-<<<<<<< HEAD
-  "version": "0.7.0",
-=======
   "version": "0.7.3",
->>>>>>> ae4b619a
   "description": "",
   "license": "MIT",
   "author": "Ian W. Remmel <iremmel@cisco.com>",
@@ -13,17 +9,10 @@
   "repository": "https://github.com/ciscospark/spark-js-sdk/tree/master/packages/plugin-encryption",
   "dependencies": {
     "@ciscospark/common": "^0.7.0",
-<<<<<<< HEAD
-    "@ciscospark/http-core": "^0.7.0",
-    "@ciscospark/plugin-mercury": "^0.7.0",
-    "@ciscospark/plugin-wdm": "^0.7.0",
-    "@ciscospark/spark-core": "^0.7.0",
-=======
     "@ciscospark/http-core": "^0.7.3",
     "@ciscospark/plugin-mercury": "^0.7.3",
     "@ciscospark/plugin-wdm": "^0.7.3",
     "@ciscospark/spark-core": "^0.7.3",
->>>>>>> ae4b619a
     "babel-runtime": "^6.3.19",
     "extend-error": "git://github.com/ianwremmel/extend-error.git",
     "lodash": "^4.5.1",
