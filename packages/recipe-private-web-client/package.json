--- conflicted
+++ resolved
@@ -12,25 +12,6 @@
     "postinstall": "not-in-install && not-in-publish && npm run build-parent || true"
   },
   "dependencies": {
-<<<<<<< HEAD
-    "@ciscospark/plugin-avatar": "^0.7.29",
-    "@ciscospark/plugin-board": "^0.7.29",
-    "@ciscospark/plugin-conversation": "^0.7.29",
-    "@ciscospark/plugin-encryption": "^0.7.29",
-    "@ciscospark/plugin-feature": "^0.7.29",
-    "@ciscospark/plugin-flag": "^0.7.29",
-    "@ciscospark/plugin-logger": "^0.7.29",
-    "@ciscospark/plugin-mercury": "^0.7.29",
-    "@ciscospark/plugin-metrics": "^0.7.29",
-    "@ciscospark/plugin-search": "^0.7.29",
-    "@ciscospark/plugin-support": "^0.7.29",
-    "@ciscospark/plugin-team": "^0.7.29",
-    "@ciscospark/plugin-user": "^0.7.29",
-    "@ciscospark/plugin-wdm": "^0.7.29",
-    "@ciscospark/spark-core": "^0.7.29",
-    "@ciscospark/storage-adapter-local-forage": "^0.7.29",
-    "@ciscospark/storage-adapter-local-storage": "^0.7.29",
-=======
     "@ciscospark/plugin-avatar": "^0.7.30",
     "@ciscospark/plugin-board": "^0.7.30",
     "@ciscospark/plugin-conversation": "^0.7.30",
@@ -48,7 +29,6 @@
     "@ciscospark/spark-core": "^0.7.30",
     "@ciscospark/storage-adapter-local-storage": "^0.7.30",
     "@ciscospark/storage-adapter-local-forage": "^0.7.30",
->>>>>>> bf98550c
     "babel-runtime": "^6.3.19",
     "in-publish": "^2.0.0",
     "lodash": "^4.17.2"
