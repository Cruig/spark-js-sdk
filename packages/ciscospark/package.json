{
  "name": "ciscospark",
  "version": "0.7.14",
  "description": "SDK for Cisco Spark",
  "license": "MIT",
  "author": "Ian W. Remmel <iremmel@cisco.com>",
  "main": "es5.js",
  "devMain": "src/index.js",
  "repository": "https://github.com/ciscospark/spark-js-sdk/tree/master/packages/ciscospark",
  "dependencies": {
    "@ciscospark/common": "^0.7.0",
<<<<<<< HEAD
    "@ciscospark/http-core": "^0.7.13",
    "@ciscospark/plugin-logger": "^0.7.10",
    "@ciscospark/plugin-phone": "^0.7.13",
    "@ciscospark/spark-core": "^0.7.13",
    "@ciscospark/storage-adapter-local-storage": "^0.7.13",
=======
    "@ciscospark/http-core": "^0.7.14",
    "@ciscospark/plugin-phone": "^0.7.14",
    "@ciscospark/spark-core": "^0.7.14",
    "@ciscospark/storage-adapter-local-storage": "^0.7.14",
>>>>>>> 87abdc3c
    "babel-polyfill": "^6.6.1",
    "babel-runtime": "^6.3.19",
    "envify": "^3.4.0",
    "lodash": "^4.5.1"
  },
  "devDependencies": {
    "@ciscospark/test-helper-chai": "^0.7.0",
    "@ciscospark/test-helper-file": "^0.7.0",
    "@ciscospark/test-helper-mocha": "^0.7.0",
    "@ciscospark/test-helper-sinon": "^0.7.0",
    "@ciscospark/test-helper-test-users": "^0.7.0",
    "babel-eslint": "^6.1.2",
    "babel-plugin-lodash": "2.1.0",
    "babel-register": "^6.4.3",
    "eslint": "^3.5.0",
    "eslint-plugin-mocha": "^4.5.1"
  },
  "engines": {
    "node": ">=4"
  },
  "browser": {
    "./src/config-storage.js": "./src/config-storage.shim.js",
    "./dist/config-storage.js": "./dist/config-storage.shim.js"
  },
  "browserify": {
    "transform": [
      "envify"
    ]
  }
}<|MERGE_RESOLUTION|>--- conflicted
+++ resolved
@@ -9,18 +9,11 @@
   "repository": "https://github.com/ciscospark/spark-js-sdk/tree/master/packages/ciscospark",
   "dependencies": {
     "@ciscospark/common": "^0.7.0",
-<<<<<<< HEAD
-    "@ciscospark/http-core": "^0.7.13",
-    "@ciscospark/plugin-logger": "^0.7.10",
-    "@ciscospark/plugin-phone": "^0.7.13",
-    "@ciscospark/spark-core": "^0.7.13",
-    "@ciscospark/storage-adapter-local-storage": "^0.7.13",
-=======
     "@ciscospark/http-core": "^0.7.14",
+    "@ciscospark/plugin-logger": "^0.7.14",
     "@ciscospark/plugin-phone": "^0.7.14",
     "@ciscospark/spark-core": "^0.7.14",
     "@ciscospark/storage-adapter-local-storage": "^0.7.14",
->>>>>>> 87abdc3c
     "babel-polyfill": "^6.6.1",
     "babel-runtime": "^6.3.19",
     "envify": "^3.4.0",
