{
  "name": "ciscospark",
<<<<<<< HEAD
  "version": "0.7.0",
=======
  "version": "0.7.3",
>>>>>>> ae4b619a
  "description": "SDK for Cisco Spark",
  "license": "MIT",
  "author": "Ian W. Remmel <iremmel@cisco.com>",
  "main": "es5.js",
  "devMain": "src/index.js",
  "repository": "https://github.com/ciscospark/spark-js-sdk/tree/master/packages/ciscospark",
  "dependencies": {
    "@ciscospark/common": "^0.7.0",
<<<<<<< HEAD
    "@ciscospark/http-core": "^0.7.0",
    "@ciscospark/plugin-phone": "^0.7.0",
    "@ciscospark/spark-core": "^0.7.0",
    "@ciscospark/storage-adapter-local-storage": "^0.7.0",
=======
    "@ciscospark/http-core": "^0.7.3",
    "@ciscospark/plugin-phone": "^0.7.3",
    "@ciscospark/spark-core": "^0.7.3",
    "@ciscospark/storage-adapter-local-storage": "^0.7.3",
>>>>>>> ae4b619a
    "babel-polyfill": "^6.6.1",
    "babel-runtime": "^6.3.19",
    "envify": "^3.4.0",
    "lodash": "^4.5.1"
  },
  "devDependencies": {
    "@ciscospark/test-helper-chai": "^0.7.0",
    "@ciscospark/test-helper-file": "^0.7.0",
    "@ciscospark/test-helper-mocha": "^0.7.0",
    "@ciscospark/test-helper-sinon": "^0.7.0",
    "@ciscospark/test-helper-test-users": "^0.7.0",
    "babel-eslint": "^6.1.2",
    "babel-plugin-lodash": "2.1.0",
    "babel-register": "^6.4.3",
    "eslint": "^3.5.0",
    "eslint-plugin-mocha": "^4.5.1"
  },
  "engines": {
    "node": ">=4"
  },
  "browser": {
    "./src/config-storage.js": "./src/config-storage.shim.js",
    "./dist/config-storage.js": "./dist/config-storage.shim.js"
  },
  "browserify": {
    "transform": [
      "envify"
    ]
  }
}<|MERGE_RESOLUTION|>--- conflicted
+++ resolved
@@ -1,10 +1,6 @@
 {
   "name": "ciscospark",
-<<<<<<< HEAD
-  "version": "0.7.0",
-=======
   "version": "0.7.3",
->>>>>>> ae4b619a
   "description": "SDK for Cisco Spark",
   "license": "MIT",
   "author": "Ian W. Remmel <iremmel@cisco.com>",
@@ -13,17 +9,10 @@
   "repository": "https://github.com/ciscospark/spark-js-sdk/tree/master/packages/ciscospark",
   "dependencies": {
     "@ciscospark/common": "^0.7.0",
-<<<<<<< HEAD
-    "@ciscospark/http-core": "^0.7.0",
-    "@ciscospark/plugin-phone": "^0.7.0",
-    "@ciscospark/spark-core": "^0.7.0",
-    "@ciscospark/storage-adapter-local-storage": "^0.7.0",
-=======
     "@ciscospark/http-core": "^0.7.3",
     "@ciscospark/plugin-phone": "^0.7.3",
     "@ciscospark/spark-core": "^0.7.3",
     "@ciscospark/storage-adapter-local-storage": "^0.7.3",
->>>>>>> ae4b619a
     "babel-polyfill": "^6.6.1",
     "babel-runtime": "^6.3.19",
     "envify": "^3.4.0",
