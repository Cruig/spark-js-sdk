--- conflicted
+++ resolved
@@ -1,10 +1,6 @@
 {
   "name": "@ciscospark/plugin-credentials",
-<<<<<<< HEAD
-  "version": "0.7.0",
-=======
   "version": "0.7.3",
->>>>>>> ae4b619a
   "description": "",
   "license": "MIT",
   "author": "Ian W. Remmel <iremmel@cisco.com>",
@@ -13,13 +9,8 @@
   "repository": "https://github.com/ciscospark/spark-js-sdk/tree/master/packages/plugin-credentials",
   "dependencies": {
     "@ciscospark/common": "^0.7.0",
-<<<<<<< HEAD
-    "@ciscospark/plugin-wdm": "^0.7.0",
-    "@ciscospark/spark-core": "^0.7.0",
-=======
     "@ciscospark/plugin-wdm": "^0.7.3",
     "@ciscospark/spark-core": "^0.7.3",
->>>>>>> ae4b619a
     "ampersand-collection": "^2.0.0",
     "babel-runtime": "^6.3.19",
     "core-decorators": "^0.12.3",
@@ -28,13 +19,8 @@
     "uuid": "^2.0.2"
   },
   "devDependencies": {
-<<<<<<< HEAD
-    "@ciscospark/plugin-machine-account": "^0.7.0",
-    "@ciscospark/storage-adapter-local-storage": "^0.7.0",
-=======
     "@ciscospark/plugin-machine-account": "^0.7.3",
     "@ciscospark/storage-adapter-local-storage": "^0.7.3",
->>>>>>> ae4b619a
     "@ciscospark/test-helper-automation": "^0.7.0",
     "@ciscospark/test-helper-chai": "^0.7.0",
     "@ciscospark/test-helper-mocha": "^0.7.0",
