{
  "name": "@ciscospark/plugin-feature",
<<<<<<< HEAD
  "version": "0.7.0",
=======
  "version": "0.7.3",
>>>>>>> ae4b619a
  "description": "",
  "license": "MIT",
  "author": "Aimee <aimma@cisco.com>",
  "main": "dist/index.js",
  "devMain": "src/index.js",
  "repository": "https://github.com/ciscospark/spark-js-sdk/tree/master/packages/plugin-feature",
  "dependencies": {
    "@ciscospark/common": "^0.7.0",
<<<<<<< HEAD
    "@ciscospark/plugin-wdm": "^0.7.0",
    "@ciscospark/spark-core": "^0.7.0",
=======
    "@ciscospark/plugin-wdm": "^0.7.3",
    "@ciscospark/spark-core": "^0.7.3",
>>>>>>> ae4b619a
    "babel-runtime": "^6.3.19",
    "lodash": "^4.5.1"
  },
  "devDependencies": {
    "@ciscospark/test-helper-chai": "^0.7.0",
    "@ciscospark/test-helper-mocha": "^0.7.0",
    "@ciscospark/test-helper-mock-spark": "^0.7.0",
    "@ciscospark/test-helper-sinon": "^0.7.0",
    "@ciscospark/test-helper-test-users": "^0.7.0",
    "@ciscospark/xunit-with-logs": "^0.7.0",
    "babel-eslint": "^6.1.2",
    "babel-plugin-lodash": "2.1.0",
    "babel-polyfill": "^6.3.14",
    "babel-register": "^6.4.3",
    "eslint": "^3.5.0",
    "eslint-plugin-mocha": "^4.5.1"
  },
  "engines": {
    "node": ">=4"
  }
}<|MERGE_RESOLUTION|>--- conflicted
+++ resolved
@@ -1,10 +1,6 @@
 {
   "name": "@ciscospark/plugin-feature",
-<<<<<<< HEAD
-  "version": "0.7.0",
-=======
   "version": "0.7.3",
->>>>>>> ae4b619a
   "description": "",
   "license": "MIT",
   "author": "Aimee <aimma@cisco.com>",
@@ -13,13 +9,8 @@
   "repository": "https://github.com/ciscospark/spark-js-sdk/tree/master/packages/plugin-feature",
   "dependencies": {
     "@ciscospark/common": "^0.7.0",
-<<<<<<< HEAD
-    "@ciscospark/plugin-wdm": "^0.7.0",
-    "@ciscospark/spark-core": "^0.7.0",
-=======
     "@ciscospark/plugin-wdm": "^0.7.3",
     "@ciscospark/spark-core": "^0.7.3",
->>>>>>> ae4b619a
     "babel-runtime": "^6.3.19",
     "lodash": "^4.5.1"
   },
