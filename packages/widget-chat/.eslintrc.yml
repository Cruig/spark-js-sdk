extends:
  - "../../.eslintrc-es6.yml"
<<<<<<< HEAD
  - "../../.eslintrc-react.yml"
=======
  - "../../.eslintrc-react.yml"
env:
  jasmine: true
>>>>>>> e88eb8d9
<|MERGE_RESOLUTION|>--- conflicted
+++ resolved
@@ -1,9 +1,5 @@
 extends:
   - "../../.eslintrc-es6.yml"
-<<<<<<< HEAD
-  - "../../.eslintrc-react.yml"
-=======
   - "../../.eslintrc-react.yml"
 env:
-  jasmine: true
->>>>>>> e88eb8d9
+  jasmine: true