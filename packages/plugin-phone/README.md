# @ciscospark/plugin-phone

<<<<<<< HEAD
**Extends SparkPlugin**

## localMediaStream

Returns the local MediaStream for the call. May initially be `null`
between the time @{Phone#dial is invoked and the  media stream is
acquired if [Phone#dial](#phonedial) is invoked without a `localMediaStream`
option.

This property can also be set mid-call in which case the streams sent to
the remote party are replaced by this stream. On success, the
[Call](#call)'s <localMediaStream:change> event fires, notifying any
listeners that we are now sending media from a new source.

## localMediaStreamUrl

Object URL that refers to [Call#localMediaStream](#calllocalmediastream). Will be
automatically deallocated when the call ends

## remoteMediaStream

Access to the remote party’s `MediaStream`. `null` before connected.

## remoteMediaStreamUrl

Object URL that refers to [Call#remoteMediaStream](#callremotemediastream). Will be
automatically deallocated when the call ends

## sendingAudio

Indicates if the client is sending audio

## sendingVideo

Indicates if the client is sending video

## receivingAudio

Indicates if the client is receiving audio

## receivingVideo

Indicates if the client is receiving video

## status

<b>initiated</b> - Offer was sent to remote party but they have not yet accepted <br>
<b>ringing</b> - Remote party has acknowledged the call <br>
<b>connected</b> - At least one party is still on the call <br>
<b>disconnected</b> - All parties have dropped <br>

## answer

Answers an incoming call. Only applies to incoming calls. Invoking this
method on an outgoing call is a noop

**Parameters**

-   `options` **[Object](https://developer.mozilla.org/en-US/docs/Web/JavaScript/Reference/Global_Objects/Object)** 
    -   `options.constraints` **MediaStreamConstraints** 

Returns **[Promise](https://developer.mozilla.org/en-US/docs/Web/JavaScript/Reference/Global_Objects/Promise)** 

## acknowledge

Use to acknowledge (without answering) an incoming call. Will cause the
initiator's Call instance to emit the ringing event.

Returns **[Promise](https://developer.mozilla.org/en-US/docs/Web/JavaScript/Reference/Global_Objects/Promise)** 

## hangup

Disconnects the active call. Applies to both incoming and outgoing calls.
This method may be invoked in any call state and the SDK should take care
to tear down the call and free up all resources regardless of the state.

Returns **[Promise](https://developer.mozilla.org/en-US/docs/Web/JavaScript/Reference/Global_Objects/Promise)** 

## decline

Alias of [Call#reject](Call#reject)

Returns **[Promise](https://developer.mozilla.org/en-US/docs/Web/JavaScript/Reference/Global_Objects/Promise)** 

## oneFlight

Rejects an incoming call. Only applies to incoming calls. Invoking this
method on an outgoing call is a no-op.

Returns **[Promise](https://developer.mozilla.org/en-US/docs/Web/JavaScript/Reference/Global_Objects/Promise)** 

## startSendingAudio

Starts sending audio to the Cisco Spark Cloud

Returns **[Promise](https://developer.mozilla.org/en-US/docs/Web/JavaScript/Reference/Global_Objects/Promise)** 

## startSendingVideo

Starts sending video to the Cisco Spark Cloud

Returns **[Promise](https://developer.mozilla.org/en-US/docs/Web/JavaScript/Reference/Global_Objects/Promise)** 

## toggleReceivingAudio

Toggles receiving audio to the Cisco Spark Cloud

Returns **[Promise](https://developer.mozilla.org/en-US/docs/Web/JavaScript/Reference/Global_Objects/Promise)** 

## toggleReceivingVideo

Toggles receiving video to the Cisco Spark Cloud

Returns **[Promise](https://developer.mozilla.org/en-US/docs/Web/JavaScript/Reference/Global_Objects/Promise)** 

## toggleSendingAudio

Toggles sending audio to the Cisco Spark Cloud

Returns **[Promise](https://developer.mozilla.org/en-US/docs/Web/JavaScript/Reference/Global_Objects/Promise)** 

## toggleSendingVideo

Toggles sending video to the Cisco Spark Cloud

Returns **[Promise](https://developer.mozilla.org/en-US/docs/Web/JavaScript/Reference/Global_Objects/Promise)** 

## sendFeedback

Sends feedback about the call to the Cisco Spark cloud

**Parameters**

-   `feedback` **[Types~Feedback](#typesfeedback)** 

Returns **[Promise](https://developer.mozilla.org/en-US/docs/Web/JavaScript/Reference/Global_Objects/Promise)** 

## stopSendingAudio

Stops sending audio to the Cisco Spark Cloud. (stops broadcast immediately,
even if renegotiation has not completed)

Returns **[Promise](https://developer.mozilla.org/en-US/docs/Web/JavaScript/Reference/Global_Objects/Promise)** 

## stopSendingVideo

Stops sending video to the Cisco Spark Cloud. (stops broadcast immediately,
even if renegotiation has not completed)

Returns **[Promise](https://developer.mozilla.org/en-US/docs/Web/JavaScript/Reference/Global_Objects/Promise)** 

# Types~Feedback

Payload for [Call#sendFeedback](#callsendfeedback)

**Properties**

-   `userRating` **[number](https://developer.mozilla.org/en-US/docs/Web/JavaScript/Reference/Global_Objects/Number)** Number between 1 and 5 (5 being best) to let
    the user score the call
-   `userComments` **[string](https://developer.mozilla.org/en-US/docs/Web/JavaScript/Reference/Global_Objects/String)** Freeform feedback from the user about the
    call
-   `includeLogs` **[Boolean](https://developer.mozilla.org/en-US/docs/Web/JavaScript/Reference/Global_Objects/Boolean)** set to true to submit client logs to the
    Cisco Spark cloud. Note: at this time, all logs, not just call logs,
    generated by the sdk will be uploaded to the Spark Cloud. Care has been taken
    to avoid including PII in these logs, but if you've taken advantage of the
    SDK's logger, you should make sure to avoid logging PII as well.

# Phone

**Extends SparkPlugin**

## connected

connected Indicates whether or not the WebSocket is connected

## registered

indicates whether or not the client is registered with the Cisco Spark
cloud

## register

Registers the client with the Cisco Spark cloud and starts listening for
WebSocket events.

Subsequent calls refresh the device registration.

Returns **[Promise](https://developer.mozilla.org/en-US/docs/Web/JavaScript/Reference/Global_Objects/Promise)** 

## deregister

Disconnects from WebSocket and unregisters from the Cisco Spark cloud.

Subsequent calls will be a noop.

Returns **[Promise](https://developer.mozilla.org/en-US/docs/Web/JavaScript/Reference/Global_Objects/Promise)** 

## createLocalMediaStream

Create a MediaStream to be used for video preview.

Note: You must explicitly pass the resultant stream to [Call#answer()](Call#answer())
or [Phone#dial()](Phone#dial())

**Parameters**

-   `options` **([Object](https://developer.mozilla.org/en-US/docs/Web/JavaScript/Reference/Global_Objects/Object) | MediaStreamConstraints)** 
    -   `options.constraints` **MediaStreamConstraints** 

Returns **[Promise](https://developer.mozilla.org/en-US/docs/Web/JavaScript/Reference/Global_Objects/Promise)&lt;MediaStream>** 

## \_onLocusEvent

Determines if the <call:incoming> event should be emitted for the
specifed [Types~MercuryEvent](Types~MercuryEvent)

**Parameters**

-   `event` **Types~MercuryEvent** 

Returns **[undefined](https://developer.mozilla.org/en-US/docs/Web/JavaScript/Reference/Global_Objects/undefined)** 

## dial

Place a call to the specified dialString. A dial string may be an email
address or sip uri.

**Parameters**

-   `dialString` **[string](https://developer.mozilla.org/en-US/docs/Web/JavaScript/Reference/Global_Objects/String)** 
-   `options` **[Object](https://developer.mozilla.org/en-US/docs/Web/JavaScript/Reference/Global_Objects/Object)** 
    -   `options.constraints` **MediaStreamConstraints** 
    -   `options.localMediaStream` **MediaStream** if no stream is specified, a
        new one will be created based on options.constraints

Returns **[Call](#call)** 

# mediaDirection

Indicates the direction of the specified media type for the specified
participant

**Parameters**

-   `mediaType` **[string](https://developer.mozilla.org/en-US/docs/Web/JavaScript/Reference/Global_Objects/String)** 
-   `participant` **Types~LocusParticipant** 

Returns **[string](https://developer.mozilla.org/en-US/docs/Web/JavaScript/Reference/Global_Objects/String)** One of `sendonly`, `recvonly`, `sendrecv`, or `inactive`
=======
See https://ciscospark.github.io/spark-js-sdk/
>>>>>>> c511913d
<|MERGE_RESOLUTION|>--- conflicted
+++ resolved
@@ -1,254 +1,3 @@
 # @ciscospark/plugin-phone
 
-<<<<<<< HEAD
-**Extends SparkPlugin**
-
-## localMediaStream
-
-Returns the local MediaStream for the call. May initially be `null`
-between the time @{Phone#dial is invoked and the  media stream is
-acquired if [Phone#dial](#phonedial) is invoked without a `localMediaStream`
-option.
-
-This property can also be set mid-call in which case the streams sent to
-the remote party are replaced by this stream. On success, the
-[Call](#call)'s <localMediaStream:change> event fires, notifying any
-listeners that we are now sending media from a new source.
-
-## localMediaStreamUrl
-
-Object URL that refers to [Call#localMediaStream](#calllocalmediastream). Will be
-automatically deallocated when the call ends
-
-## remoteMediaStream
-
-Access to the remote party’s `MediaStream`. `null` before connected.
-
-## remoteMediaStreamUrl
-
-Object URL that refers to [Call#remoteMediaStream](#callremotemediastream). Will be
-automatically deallocated when the call ends
-
-## sendingAudio
-
-Indicates if the client is sending audio
-
-## sendingVideo
-
-Indicates if the client is sending video
-
-## receivingAudio
-
-Indicates if the client is receiving audio
-
-## receivingVideo
-
-Indicates if the client is receiving video
-
-## status
-
-<b>initiated</b> - Offer was sent to remote party but they have not yet accepted <br>
-<b>ringing</b> - Remote party has acknowledged the call <br>
-<b>connected</b> - At least one party is still on the call <br>
-<b>disconnected</b> - All parties have dropped <br>
-
-## answer
-
-Answers an incoming call. Only applies to incoming calls. Invoking this
-method on an outgoing call is a noop
-
-**Parameters**
-
--   `options` **[Object](https://developer.mozilla.org/en-US/docs/Web/JavaScript/Reference/Global_Objects/Object)** 
-    -   `options.constraints` **MediaStreamConstraints** 
-
-Returns **[Promise](https://developer.mozilla.org/en-US/docs/Web/JavaScript/Reference/Global_Objects/Promise)** 
-
-## acknowledge
-
-Use to acknowledge (without answering) an incoming call. Will cause the
-initiator's Call instance to emit the ringing event.
-
-Returns **[Promise](https://developer.mozilla.org/en-US/docs/Web/JavaScript/Reference/Global_Objects/Promise)** 
-
-## hangup
-
-Disconnects the active call. Applies to both incoming and outgoing calls.
-This method may be invoked in any call state and the SDK should take care
-to tear down the call and free up all resources regardless of the state.
-
-Returns **[Promise](https://developer.mozilla.org/en-US/docs/Web/JavaScript/Reference/Global_Objects/Promise)** 
-
-## decline
-
-Alias of [Call#reject](Call#reject)
-
-Returns **[Promise](https://developer.mozilla.org/en-US/docs/Web/JavaScript/Reference/Global_Objects/Promise)** 
-
-## oneFlight
-
-Rejects an incoming call. Only applies to incoming calls. Invoking this
-method on an outgoing call is a no-op.
-
-Returns **[Promise](https://developer.mozilla.org/en-US/docs/Web/JavaScript/Reference/Global_Objects/Promise)** 
-
-## startSendingAudio
-
-Starts sending audio to the Cisco Spark Cloud
-
-Returns **[Promise](https://developer.mozilla.org/en-US/docs/Web/JavaScript/Reference/Global_Objects/Promise)** 
-
-## startSendingVideo
-
-Starts sending video to the Cisco Spark Cloud
-
-Returns **[Promise](https://developer.mozilla.org/en-US/docs/Web/JavaScript/Reference/Global_Objects/Promise)** 
-
-## toggleReceivingAudio
-
-Toggles receiving audio to the Cisco Spark Cloud
-
-Returns **[Promise](https://developer.mozilla.org/en-US/docs/Web/JavaScript/Reference/Global_Objects/Promise)** 
-
-## toggleReceivingVideo
-
-Toggles receiving video to the Cisco Spark Cloud
-
-Returns **[Promise](https://developer.mozilla.org/en-US/docs/Web/JavaScript/Reference/Global_Objects/Promise)** 
-
-## toggleSendingAudio
-
-Toggles sending audio to the Cisco Spark Cloud
-
-Returns **[Promise](https://developer.mozilla.org/en-US/docs/Web/JavaScript/Reference/Global_Objects/Promise)** 
-
-## toggleSendingVideo
-
-Toggles sending video to the Cisco Spark Cloud
-
-Returns **[Promise](https://developer.mozilla.org/en-US/docs/Web/JavaScript/Reference/Global_Objects/Promise)** 
-
-## sendFeedback
-
-Sends feedback about the call to the Cisco Spark cloud
-
-**Parameters**
-
--   `feedback` **[Types~Feedback](#typesfeedback)** 
-
-Returns **[Promise](https://developer.mozilla.org/en-US/docs/Web/JavaScript/Reference/Global_Objects/Promise)** 
-
-## stopSendingAudio
-
-Stops sending audio to the Cisco Spark Cloud. (stops broadcast immediately,
-even if renegotiation has not completed)
-
-Returns **[Promise](https://developer.mozilla.org/en-US/docs/Web/JavaScript/Reference/Global_Objects/Promise)** 
-
-## stopSendingVideo
-
-Stops sending video to the Cisco Spark Cloud. (stops broadcast immediately,
-even if renegotiation has not completed)
-
-Returns **[Promise](https://developer.mozilla.org/en-US/docs/Web/JavaScript/Reference/Global_Objects/Promise)** 
-
-# Types~Feedback
-
-Payload for [Call#sendFeedback](#callsendfeedback)
-
-**Properties**
-
--   `userRating` **[number](https://developer.mozilla.org/en-US/docs/Web/JavaScript/Reference/Global_Objects/Number)** Number between 1 and 5 (5 being best) to let
-    the user score the call
--   `userComments` **[string](https://developer.mozilla.org/en-US/docs/Web/JavaScript/Reference/Global_Objects/String)** Freeform feedback from the user about the
-    call
--   `includeLogs` **[Boolean](https://developer.mozilla.org/en-US/docs/Web/JavaScript/Reference/Global_Objects/Boolean)** set to true to submit client logs to the
-    Cisco Spark cloud. Note: at this time, all logs, not just call logs,
-    generated by the sdk will be uploaded to the Spark Cloud. Care has been taken
-    to avoid including PII in these logs, but if you've taken advantage of the
-    SDK's logger, you should make sure to avoid logging PII as well.
-
-# Phone
-
-**Extends SparkPlugin**
-
-## connected
-
-connected Indicates whether or not the WebSocket is connected
-
-## registered
-
-indicates whether or not the client is registered with the Cisco Spark
-cloud
-
-## register
-
-Registers the client with the Cisco Spark cloud and starts listening for
-WebSocket events.
-
-Subsequent calls refresh the device registration.
-
-Returns **[Promise](https://developer.mozilla.org/en-US/docs/Web/JavaScript/Reference/Global_Objects/Promise)** 
-
-## deregister
-
-Disconnects from WebSocket and unregisters from the Cisco Spark cloud.
-
-Subsequent calls will be a noop.
-
-Returns **[Promise](https://developer.mozilla.org/en-US/docs/Web/JavaScript/Reference/Global_Objects/Promise)** 
-
-## createLocalMediaStream
-
-Create a MediaStream to be used for video preview.
-
-Note: You must explicitly pass the resultant stream to [Call#answer()](Call#answer())
-or [Phone#dial()](Phone#dial())
-
-**Parameters**
-
--   `options` **([Object](https://developer.mozilla.org/en-US/docs/Web/JavaScript/Reference/Global_Objects/Object) | MediaStreamConstraints)** 
-    -   `options.constraints` **MediaStreamConstraints** 
-
-Returns **[Promise](https://developer.mozilla.org/en-US/docs/Web/JavaScript/Reference/Global_Objects/Promise)&lt;MediaStream>** 
-
-## \_onLocusEvent
-
-Determines if the <call:incoming> event should be emitted for the
-specifed [Types~MercuryEvent](Types~MercuryEvent)
-
-**Parameters**
-
--   `event` **Types~MercuryEvent** 
-
-Returns **[undefined](https://developer.mozilla.org/en-US/docs/Web/JavaScript/Reference/Global_Objects/undefined)** 
-
-## dial
-
-Place a call to the specified dialString. A dial string may be an email
-address or sip uri.
-
-**Parameters**
-
--   `dialString` **[string](https://developer.mozilla.org/en-US/docs/Web/JavaScript/Reference/Global_Objects/String)** 
--   `options` **[Object](https://developer.mozilla.org/en-US/docs/Web/JavaScript/Reference/Global_Objects/Object)** 
-    -   `options.constraints` **MediaStreamConstraints** 
-    -   `options.localMediaStream` **MediaStream** if no stream is specified, a
-        new one will be created based on options.constraints
-
-Returns **[Call](#call)** 
-
-# mediaDirection
-
-Indicates the direction of the specified media type for the specified
-participant
-
-**Parameters**
-
--   `mediaType` **[string](https://developer.mozilla.org/en-US/docs/Web/JavaScript/Reference/Global_Objects/String)** 
--   `participant` **Types~LocusParticipant** 
-
-Returns **[string](https://developer.mozilla.org/en-US/docs/Web/JavaScript/Reference/Global_Objects/String)** One of `sendonly`, `recvonly`, `sendrecv`, or `inactive`
-=======
-See https://ciscospark.github.io/spark-js-sdk/
->>>>>>> c511913d
+See https://ciscospark.github.io/spark-js-sdk/