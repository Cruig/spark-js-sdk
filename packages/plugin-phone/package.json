{
  "name": "@ciscospark/plugin-phone",
  "version": "0.7.0-alpha",
  "description": "",
<<<<<<< HEAD
  "main": "src/index.js",
=======
  "license": "MIT",
  "main": "dist/index.js",
>>>>>>> 4c84ad00
  "devMain": "src/index.js",
  "repository": "https://github.com/ciscospark/spark-js-sdk/tree/master/packages/plugin-phone",
  "dependencies": {
    "@ciscospark/common": "^0.7.0-alpha",
    "@ciscospark/plugin-locus": "^0.7.0-alpha",
    "@ciscospark/plugin-metrics": "^0.7.0-alpha",
    "@ciscospark/spark-core": "^0.7.0-alpha",
    "babel-runtime": "^6.3.19",
    "envify": "^3.4.0",
    "lodash": "^4.13.1",
    "sdp-transform": "^1.6.2",
    "webrtc-adapter": "^1.0.7"
  },
  "devDependencies": {
    "@ciscospark/test-helper-chai": "^0.7.0-alpha",
    "@ciscospark/test-helper-sinon": "^0.7.0-alpha",
    "@ciscospark/test-helper-test-users": "^0.7.0-alpha",
    "babel-eslint": "^6.1.2",
    "babel-polyfill": "^6.3.14",
    "babel-register": "^6.4.3",
    "eslint": "^3.5.0",
    "eslint-plugin-mocha": "^4.5.1"
  },
  "engines": {
    "node": ">=4"
  },
  "browserify": {
    "transform": [
      "envify"
    ]
  }
}<|MERGE_RESOLUTION|>--- conflicted
+++ resolved
@@ -2,12 +2,8 @@
   "name": "@ciscospark/plugin-phone",
   "version": "0.7.0-alpha",
   "description": "",
-<<<<<<< HEAD
-  "main": "src/index.js",
-=======
   "license": "MIT",
   "main": "dist/index.js",
->>>>>>> 4c84ad00
   "devMain": "src/index.js",
   "repository": "https://github.com/ciscospark/spark-js-sdk/tree/master/packages/plugin-phone",
   "dependencies": {
