--- conflicted
+++ resolved
@@ -1,10 +1,6 @@
 {
   "name": "@ciscospark/storage-adapter-local-storage",
-<<<<<<< HEAD
-  "version": "0.7.0",
-=======
   "version": "0.7.3",
->>>>>>> ae4b619a
   "description": "",
   "license": "MIT",
   "author": "Ian W. Remmel <iremmel@cisco.com>",
@@ -12,11 +8,7 @@
   "devMain": "src/index.js",
   "repository": "https://github.com/ciscospark/spark-js-sdk/tree/master/packages/storage-adapter-local-storage",
   "dependencies": {
-<<<<<<< HEAD
-    "@ciscospark/spark-core": "^0.7.0",
-=======
     "@ciscospark/spark-core": "^0.7.3",
->>>>>>> ae4b619a
     "babel-runtime": "^6.3.19",
     "lodash": "^4.5.1"
   },
