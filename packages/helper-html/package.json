--- conflicted
+++ resolved
@@ -2,13 +2,9 @@
   "name": "@ciscospark/helper-html",
   "version": "0.7.0-alpha",
   "description": "HTML Utiltities",
-<<<<<<< HEAD
-  "main": "src/index.js",
-=======
   "license": "MIT",
   "author": "Ian W. Remmel <iremmel@cisco.com>",
   "main": "dist/index.js",
->>>>>>> 4c84ad00
   "devMain": "src/index.js",
   "repository": "https://github.com/ciscospark/spark-js-sdk/tree/master/packages/helper-html",
   "dependencies": {
