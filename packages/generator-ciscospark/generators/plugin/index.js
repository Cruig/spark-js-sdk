--- conflicted
+++ resolved
@@ -44,12 +44,9 @@
   writing: function writing() {
     this._applyTemplates({
       'src/__plugin__.js': 'src/' + this.pluginFileBaseName + '.js',
+      'src/_config.js': 'src/config.js'
       'src/_index.js': 'src/index.js',
-<<<<<<< HEAD
       '_README.md': 'README.md'
-=======
-      'src/_config.js': 'src/config.js'
->>>>>>> df7f9943
     });
   }
 });