--- conflicted
+++ resolved
@@ -9,9 +9,6 @@
 echo "#"
 
 set +e
-<<<<<<< HEAD
-=======
 rm ./.sauce/*/sauce_connect*log.gz
->>>>>>> ae4b619a
 gzip -r ./.sauce/*/sauce_connect*log
 gzip -r ./reports