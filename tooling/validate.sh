--- conflicted
+++ resolved
@@ -2,26 +2,12 @@
 
 set -e
 
-<<<<<<< HEAD
-echo "DEBUG: the following tags are present in this repository"
-git tag
-=======
->>>>>>> ae4b619a
 
 # Make sure local tags don't include failed releases
 git tag | xargs git tag -d
 git gc
 git fetch origin --tags
 
-<<<<<<< HEAD
-echo "DEBUG: the following tags are present in this repository (after rm/gc)"
-git tag
-
-echo "DEBUG: last tag"
-git describe --tags $(git rev-list --tags --max-count=1)
-LAST_TAG=$(git describe --tags $(git rev-list --tags --max-count=1))
-git diff --name-only ${LAST_TAG} -- "packages/ciscospark"
-=======
 cd $(dirname $0)
 VERSION=$(node ./get-version.js)
 set +e
@@ -35,7 +21,6 @@
   git commit -m "v${VERSION}"
   git tag "v${VERSION}"
 fi
->>>>>>> ae4b619a
 
 cd $(dirname $0)
 
